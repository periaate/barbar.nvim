--- conflicted
+++ resolved
@@ -99,14 +99,9 @@
 \ 'bufferline_default_file': '',
 \ 'bufferline_separator_active':   '▎',
 \ 'bufferline_separator_inactive': '▎',
-<<<<<<< HEAD
-\}, get(g:, 'icons', {}))
-=======
 \ 'bufferline_close_tab': '',
 \ 'bufferline_close_tab_modified': '●',
-\}) " 
->>>>>>> b662505a
-
+\}, get(g:, 'icons', {})) " 
 
 "===================================
 " Section: Buffer-picking mode state
