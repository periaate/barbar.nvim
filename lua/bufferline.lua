--- conflicted
+++ resolved
@@ -1,11 +1,6 @@
 local command = vim.api.nvim_command
 local create_user_command = vim.api.nvim_create_user_command
 local get_current_buf = vim.api.nvim_get_current_buf
-<<<<<<< HEAD
-local validate = vim.validate
-=======
-local tbl_extend = vim.tbl_extend
->>>>>>> 0879e23f
 
 --- @type bufferline.api
 local api = require'bufferline.api'
